--- conflicted
+++ resolved
@@ -22,18 +22,11 @@
 
 // DiffOption represents options for Diff()
 type DiffOption struct {
-<<<<<<< HEAD
-	Src        string `help:"function zip archive or src dir" default:"."`
-	CodeSha256 bool   `help:"diff of code sha256" default:"false"`
-	Qualifier  string `help:"compare with" default:"$LATEST"`
-	Ignore     string `help:"ignore diff by jq query" default:""`
-=======
 	Src         string  `help:"function zip archive or src dir" default:"."`
 	CodeSha256  bool    `help:"diff of code sha256" default:"false"`
-	Unified     bool    `help:"unified diff" default:"true" negatable:"" short:"u"`
 	Qualifier   *string `help:"the qualifier to compare"`
 	FunctionURL string  `help:"path to function-url definiton" default:"" env:"LAMBROLL_FUNCTION_URL"`
->>>>>>> a5c03b3f
+	Ignore      string  `help:"ignore diff by jq query" default:""`
 
 	ExcludeFileOption
 }
@@ -88,7 +81,6 @@
 	remoteFunc := newFunctionFrom(remote, code, tags)
 	fillDefaultValues(remoteFunc)
 
-<<<<<<< HEAD
 	opts := []jsondiff.Option{}
 	if ignore := opt.Ignore; ignore != "" {
 		if p, err := gojq.Parse(ignore); err != nil {
@@ -100,12 +92,7 @@
 
 	remoteJSON, _ := marshalAny(remoteFunc)
 	newJSON, _ := marshalAny(newFunc)
-	remoteArn := app.functionArn(ctx, name) + ":" + opt.Qualifier
-=======
-	latestJSON, _ := marshalJSON(latestFunc)
-	newJSON, _ := marshalJSON(newFunc)
 	remoteArn := fullQualifiedFunctionName(app.functionArn(ctx, name), opt.Qualifier)
->>>>>>> a5c03b3f
 
 	if diff, err := jsondiff.Diff(
 		&jsondiff.Input{Name: remoteArn, X: remoteJSON},
