package lambroll

import (
	"context"
	"crypto/sha256"
	"encoding/base64"
	"fmt"
	"io"
	"strings"

<<<<<<< HEAD
	"github.com/aereal/jsondiff"
	"github.com/aws/aws-sdk-go/aws"
	"github.com/aws/aws-sdk-go/service/lambda"
	"github.com/fatih/color"
	"github.com/itchyny/gojq"
	"github.com/pkg/errors"
=======
	"github.com/fatih/color"
	"github.com/hexops/gotextdiff"
	"github.com/hexops/gotextdiff/myers"
	"github.com/hexops/gotextdiff/span"
	"github.com/kylelemons/godebug/diff"

	"github.com/aws/aws-sdk-go-v2/aws"
	"github.com/aws/aws-sdk-go-v2/service/lambda"
	"github.com/aws/aws-sdk-go-v2/service/lambda/types"
>>>>>>> e8f4b1b4
)

// DiffOption represents options for Diff()
type DiffOption struct {
<<<<<<< HEAD
	FunctionFilePath *string
	Src              *string
	Excludes         []string
	CodeSha256       *bool
	ExcludeFile      *string
	Ignore           *string
=======
	Src        string `help:"function zip archive or src dir" default:"."`
	CodeSha256 bool   `help:"diff of code sha256" default:"false"`
	Unified    bool   `help:"unified diff" default:"true" negatable:"" short:"u"`
	Qualifier  string `help:"compare with" default:"$LATEST"`

	ExcludeFileOption
>>>>>>> e8f4b1b4
}

// Diff prints diff of function.json compared with latest function
func (app *App) Diff(ctx context.Context, opt *DiffOption) error {
	if err := opt.Expand(); err != nil {
		return err
	}

	newFunc, err := app.loadFunction(app.functionFilePath)
	if err != nil {
		return fmt.Errorf("failed to load function: %w", err)
	}
	fillDefaultValues(newFunc)
	name := *newFunc.FunctionName

	var latest *types.FunctionConfiguration
	var code *types.FunctionCodeLocation

	var tags Tags
	var currentCodeSha256 string
	var packageType types.PackageType
	if res, err := app.lambda.GetFunction(ctx, &lambda.GetFunctionInput{
		FunctionName: &name,
		Qualifier:    &opt.Qualifier,
	}); err != nil {
		return fmt.Errorf("failed to GetFunction %s: %w", name, err)
	} else {
		latest = res.Configuration
		code = res.Code
		{
			res, err := app.lambda.ListTags(ctx, &lambda.ListTagsInput{
				// Tagging operations are permitted on Lambda functions only.
				// Tags on aliases and versions are not supported.
				Resource: aws.String(app.functionArn(ctx, name)),
			})
			if err != nil {
				return fmt.Errorf("faled to list tags: %w", err)
			}
			tags = res.Tags
		}
		currentCodeSha256 = *res.Configuration.CodeSha256
		packageType = res.Configuration.PackageType
	}
	latestFunc := newFunctionFrom(latest, code, tags)
	fillDefaultValues(latestFunc)

<<<<<<< HEAD
	opts := []jsondiff.Option{}
	if ignore := aws.StringValue(opt.Ignore); ignore != "" {
		if p, err := gojq.Parse(ignore); err != nil {
			return errors.Wrapf(err, "failed to parse ignore query: %s", ignore)
		} else {
			opts = append(opts, jsondiff.Ignore(p))
		}
	}

	from, _ := marshalAny(latestFunc)
	to, _ := marshalAny(newFunc)
	if diff, err := jsondiff.Diff(
		&jsondiff.Input{Name: app.functionArn(name), X: from},
		&jsondiff.Input{Name: *opt.FunctionFilePath, X: to},
		opts...,
	); err != nil {
		return errors.Wrap(err, "failed to make diff")
	} else {
		fmt.Print(coloredDiff(diff))
=======
	latestJSON, _ := marshalJSON(latestFunc)
	newJSON, _ := marshalJSON(newFunc)
	remoteArn := app.functionArn(ctx, name) + ":" + opt.Qualifier

	if opt.Unified {
		edits := myers.ComputeEdits(span.URIFromPath(remoteArn), string(latestJSON), string(newJSON))
		if ds := fmt.Sprint(gotextdiff.ToUnified(remoteArn, app.functionFilePath, string(latestJSON), edits)); ds != "" {
			fmt.Print(coloredDiff(ds))
		}
	} else {
		if ds := diff.Diff(string(latestJSON), string(newJSON)); ds != "" {
			fmt.Println(color.RedString("---" + remoteArn))
			fmt.Println(color.GreenString("+++" + app.functionFilePath))
			fmt.Print(coloredDiff(ds))
		}
>>>>>>> e8f4b1b4
	}

	if err := validateUpdateFunction(latest, code, newFunc); err != nil {
		return err
	}

	if opt.CodeSha256 {
		if packageType != types.PackageTypeZip {
			return fmt.Errorf("code-sha256 is only supported for Zip package type")
		}
		zipfile, _, err := prepareZipfile(opt.Src, opt.excludes)
		if err != nil {
			return err
		}
		h := sha256.New()
		if _, err := io.Copy(h, zipfile); err != nil {
			return err
		}
		newCodeSha256 := base64.StdEncoding.EncodeToString(h.Sum(nil))
		prefix := "CodeSha256: "
<<<<<<< HEAD
		if currentCodeSha256 != newCodeSha256 {
			fmt.Println(color.RedString("--- " + app.functionArn(name)))
			fmt.Println(color.GreenString("+++ " + "--src=" + *opt.Src))
			fmt.Println("@@ @@")
			fmt.Println(color.RedString("-" + prefix + currentCodeSha256))
			fmt.Println(color.GreenString("+" + prefix + newCodeSha256))
=======
		if ds := diff.Diff(prefix+currentCodeSha256, prefix+newCodeSha256); ds != "" {
			fmt.Println(color.RedString("---" + app.functionArn(ctx, name)))
			fmt.Println(color.GreenString("+++" + "--src=" + opt.Src))
			fmt.Println(coloredDiff(ds))
>>>>>>> e8f4b1b4
		}
	}

	return nil
}

func coloredDiff(src string) string {
	var b strings.Builder
	for _, line := range strings.Split(src, "\n") {
		if strings.HasPrefix(line, "-") {
			b.WriteString(color.RedString(line) + "\n")
		} else if strings.HasPrefix(line, "+") {
			b.WriteString(color.GreenString(line) + "\n")
		} else {
			b.WriteString(line + "\n")
		}
	}
	return b.String()
}<|MERGE_RESOLUTION|>--- conflicted
+++ resolved
@@ -8,43 +8,28 @@
 	"io"
 	"strings"
 
-<<<<<<< HEAD
 	"github.com/aereal/jsondiff"
-	"github.com/aws/aws-sdk-go/aws"
-	"github.com/aws/aws-sdk-go/service/lambda"
-	"github.com/fatih/color"
-	"github.com/itchyny/gojq"
-	"github.com/pkg/errors"
-=======
 	"github.com/fatih/color"
 	"github.com/hexops/gotextdiff"
 	"github.com/hexops/gotextdiff/myers"
 	"github.com/hexops/gotextdiff/span"
+	"github.com/itchyny/gojq"
 	"github.com/kylelemons/godebug/diff"
 
 	"github.com/aws/aws-sdk-go-v2/aws"
 	"github.com/aws/aws-sdk-go-v2/service/lambda"
 	"github.com/aws/aws-sdk-go-v2/service/lambda/types"
->>>>>>> e8f4b1b4
 )
 
 // DiffOption represents options for Diff()
 type DiffOption struct {
-<<<<<<< HEAD
-	FunctionFilePath *string
-	Src              *string
-	Excludes         []string
-	CodeSha256       *bool
-	ExcludeFile      *string
-	Ignore           *string
-=======
 	Src        string `help:"function zip archive or src dir" default:"."`
 	CodeSha256 bool   `help:"diff of code sha256" default:"false"`
 	Unified    bool   `help:"unified diff" default:"true" negatable:"" short:"u"`
 	Qualifier  string `help:"compare with" default:"$LATEST"`
+	Ignore     string `help:"ignore diff by jq query" default:""`
 
 	ExcludeFileOption
->>>>>>> e8f4b1b4
 }
 
 // Diff prints diff of function.json compared with latest function
@@ -91,27 +76,15 @@
 	latestFunc := newFunctionFrom(latest, code, tags)
 	fillDefaultValues(latestFunc)
 
-<<<<<<< HEAD
 	opts := []jsondiff.Option{}
-	if ignore := aws.StringValue(opt.Ignore); ignore != "" {
+	if ignore := opt.Ignore; ignore != "" {
 		if p, err := gojq.Parse(ignore); err != nil {
-			return errors.Wrapf(err, "failed to parse ignore query: %s", ignore)
+			return fmt.Errorf("failed to parse ignore query: %s %w", ignore, err)
 		} else {
 			opts = append(opts, jsondiff.Ignore(p))
 		}
 	}
 
-	from, _ := marshalAny(latestFunc)
-	to, _ := marshalAny(newFunc)
-	if diff, err := jsondiff.Diff(
-		&jsondiff.Input{Name: app.functionArn(name), X: from},
-		&jsondiff.Input{Name: *opt.FunctionFilePath, X: to},
-		opts...,
-	); err != nil {
-		return errors.Wrap(err, "failed to make diff")
-	} else {
-		fmt.Print(coloredDiff(diff))
-=======
 	latestJSON, _ := marshalJSON(latestFunc)
 	newJSON, _ := marshalJSON(newFunc)
 	remoteArn := app.functionArn(ctx, name) + ":" + opt.Qualifier
@@ -127,7 +100,6 @@
 			fmt.Println(color.GreenString("+++" + app.functionFilePath))
 			fmt.Print(coloredDiff(ds))
 		}
->>>>>>> e8f4b1b4
 	}
 
 	if err := validateUpdateFunction(latest, code, newFunc); err != nil {
@@ -148,19 +120,10 @@
 		}
 		newCodeSha256 := base64.StdEncoding.EncodeToString(h.Sum(nil))
 		prefix := "CodeSha256: "
-<<<<<<< HEAD
-		if currentCodeSha256 != newCodeSha256 {
-			fmt.Println(color.RedString("--- " + app.functionArn(name)))
-			fmt.Println(color.GreenString("+++ " + "--src=" + *opt.Src))
-			fmt.Println("@@ @@")
-			fmt.Println(color.RedString("-" + prefix + currentCodeSha256))
-			fmt.Println(color.GreenString("+" + prefix + newCodeSha256))
-=======
 		if ds := diff.Diff(prefix+currentCodeSha256, prefix+newCodeSha256); ds != "" {
 			fmt.Println(color.RedString("---" + app.functionArn(ctx, name)))
 			fmt.Println(color.GreenString("+++" + "--src=" + opt.Src))
 			fmt.Println(coloredDiff(ds))
->>>>>>> e8f4b1b4
 		}
 	}
 
