package lambroll

import (
	"context"
	"fmt"
	"log"
	"os"
	"path/filepath"
	"text/template"
	"time"

	"github.com/aws/aws-sdk-go-v2/aws"
	awsconfig "github.com/aws/aws-sdk-go-v2/config"
	"github.com/aws/aws-sdk-go-v2/service/lambda"
	"github.com/aws/aws-sdk-go-v2/service/lambda/types"
	"github.com/aws/aws-sdk-go-v2/service/s3"
	"github.com/aws/aws-sdk-go-v2/service/sts"
	"github.com/fujiwara/ssm-lookup/ssm"
	"github.com/fujiwara/tfstate-lookup/tfstate"
	"github.com/google/go-jsonnet"
	"github.com/hashicorp/go-envparse"
	"github.com/kayac/go-config"
	"github.com/shogo82148/go-retry"
)

var Version string

const versionLatest = "$LATEST"
const packageTypeImage = "Image"

var retryPolicy = retry.Policy{
	MinDelay: time.Second,
	MaxDelay: 10 * time.Second,
	MaxCount: 30,
}

// Function represents configuration of Lambda function
//type Function = lambda.CreateFunctionInput

type Function = lambda.CreateFunctionInput

// Tags represents tags of function
type Tags = map[string]string

func (app *App) functionArn(ctx context.Context, name string) string {
	return fmt.Sprintf(
		"arn:aws:lambda:%s:%s:function:%s",
		app.awsConfig.Region,
		app.AWSAccountID(ctx),
		name,
	)
}

var (
	// IgnoreFilename defines file name includes ingore patterns at creating zip archive.
	IgnoreFilename = ".lambdaignore"

	// DefaultFunctionFilename defines file name for function definition.
	DefaultFunctionFilenames = []string{
		"function.json",
		"function.jsonnet",
	}

	// FunctionZipFilename defines file name for zip archive downloaded at init.
	FunctionZipFilename = "function.zip"

	// DefaultExcludes is a preset excludes file list
	DefaultExcludes = []string{
		IgnoreFilename,
		DefaultFunctionFilenames[0],
		DefaultFunctionFilenames[1],
		FunctionZipFilename,
		".git/*",
		".terraform/*",
		"terraform.tfstate",
	}

	// CurrentAliasName is alias name for current deployed function
	CurrentAliasName = "current"
)

// App represents lambroll application
type App struct {
	accountID string
	profile   string
	loader    *config.Loader

	awsConfig aws.Config
	lambda    *lambda.Client

	extStr  map[string]string
	extCode map[string]string

	functionFilePath string
}

func newAwsConfig(ctx context.Context, opt *Option) (aws.Config, error) {
	var region string
	if opt.Region != nil && *opt.Region != "" {
		region = aws.ToString(opt.Region)
	}
	optFuncs := []func(*awsconfig.LoadOptions) error{
		awsconfig.WithRegion(region),
	}
	if opt.Endpoint != nil && *opt.Endpoint != "" {
		customResolver := aws.EndpointResolverWithOptionsFunc(func(service, region string, options ...interface{}) (aws.Endpoint, error) {
			if service == lambda.ServiceID || service == sts.ServiceID || service == s3.ServiceID {
				return aws.Endpoint{
					PartitionID:   "aws",
					URL:           *opt.Endpoint,
					SigningRegion: region,
				}, nil
			}
			// returning EndpointNotFoundError will allow the service to fallback to it's default resolution
			return aws.Endpoint{}, &aws.EndpointNotFoundError{}
		})
		optFuncs = append(optFuncs, awsconfig.WithEndpointResolverWithOptions(customResolver))
	}
	if opt.Profile != nil && *opt.Profile != "" {
		optFuncs = append(optFuncs, awsconfig.WithSharedConfigProfile(*opt.Profile))
	}
	return awsconfig.LoadDefaultConfig(ctx, optFuncs...)
}

// New creates an application
func New(ctx context.Context, opt *Option) (*App, error) {
	for _, envfile := range opt.Envfile {
		if err := exportEnvFile(envfile); err != nil {
			return nil, err
		}
	}

	v2cfg, err := newAwsConfig(ctx, opt)
	if err != nil {
		return nil, err
	}

	var profile string
	if opt.Profile != nil && *opt.Profile != "" {
		profile = *opt.Profile
	}

	loader := config.New()

	// load ssm functions
	if ssmFuncs, err := ssm.FuncMap(ctx, v2cfg); err != nil {
		return nil, err
	} else {
		loader.Funcs(ssmFuncs)
	}

	// load tfstate functions
	if opt.TFState != nil && *opt.TFState != "" {
<<<<<<< HEAD
		funcs, err := tfstate.FuncMap(context.TODO(), *opt.TFState)
=======
		funcs, err := tfstate.FuncMap(ctx, *opt.TFState)
>>>>>>> e8f4b1b4
		if err != nil {
			return nil, err
		}
		loader.Funcs(funcs)
	}
	if len(opt.PrefixedTFState) > 0 {
		prefixedFuncs := make(template.FuncMap)
		for prefix, path := range opt.PrefixedTFState {
			if prefix == "" {
				return nil, fmt.Errorf("--prefixed-tfstate option cannot have empty key")
			}
<<<<<<< HEAD

			funcs, err := tfstate.FuncMap(context.TODO(), path)
=======
			funcs, err := tfstate.FuncMap(ctx, path)
>>>>>>> e8f4b1b4
			if err != nil {
				return nil, err
			}
			for name, f := range funcs {
				prefixedFuncs[prefix+name] = f
			}
		}
		loader.Funcs(prefixedFuncs)
	}

	app := &App{
		profile:          profile,
		loader:           loader,
		awsConfig:        v2cfg,
		lambda:           lambda.NewFromConfig(v2cfg),
		functionFilePath: opt.Function,
	}
	app.extStr = opt.ExtStr
	app.extCode = opt.ExtCode

	return app, nil
}

// AWSAccountID returns AWS account ID in current session
func (app *App) AWSAccountID(ctx context.Context) string {
	if app.accountID != "" {
		return app.accountID
	}
	svc := sts.NewFromConfig(app.awsConfig)
	r, err := svc.GetCallerIdentity(ctx, &sts.GetCallerIdentityInput{})
	if err != nil {
		log.Println("[warn] failed to get caller identity", err)
		return ""
	}
	app.accountID = *r.Account
	return app.accountID
}

func (app *App) loadFunction(path string) (*Function, error) {
	if path == "" {
		p, err := FindFunctionFile("")
		if err != nil {
			return nil, err
		}
		path = p
	}

	var (
		src []byte
		err error
	)
	switch filepath.Ext(path) {
	case ".jsonnet":
		vm := jsonnet.MakeVM()
		for k, v := range app.extStr {
			vm.ExtVar(k, v)
		}
		for k, v := range app.extCode {
			vm.ExtCode(k, v)
		}
		jsonStr, err := vm.EvaluateFile(path)
		if err != nil {
			return nil, err
		}
		src, err = app.loader.ReadWithEnvBytes([]byte(jsonStr))
		if err != nil {
			return nil, err
		}
	default:
		src, err = app.loader.ReadWithEnv(path)
		if err != nil {
			return nil, err
		}
	}
	var fn Function
	if err := unmarshalJSON(src, &fn, path); err != nil {
		return nil, fmt.Errorf("failed to load %s: %w", path, err)
	}
	return &fn, nil
}

<<<<<<< HEAD
func fillDefaultValues(fn *Function) {
	if len(fn.Architectures) == 0 {
		fn.Architectures = []*string{aws.String("x86_64")}
	}
	if fn.Description == nil {
		fn.Description = aws.String("")
	}
	if fn.Environment == nil || fn.Environment.Variables == nil {
		fn.Environment = &lambda.Environment{
			Variables: make(map[string]*string),
		}
	}
	if fn.MemorySize == nil {
		fn.MemorySize = aws.Int64(128)
	}
	if fn.TracingConfig == nil {
		fn.TracingConfig = &lambda.TracingConfig{
			Mode: aws.String(lambda.TracingModePassThrough),
		}
	}
	if fn.EphemeralStorage == nil {
		fn.EphemeralStorage = &lambda.EphemeralStorage{
			Size: aws.Int64(512),
		}
	}
	if fn.Timeout == nil {
		fn.Timeout = aws.Int64(3)
	}
	if fn.SnapStart == nil {
		fn.SnapStart = &lambda.SnapStart{
			ApplyOn: aws.String(lambda.SnapStartApplyOnNone),
		}
	}
}

func newFunctionFrom(c *lambda.FunctionConfiguration, code *lambda.FunctionCodeLocation, tags Tags) *Function {
=======
func newFunctionFrom(c *types.FunctionConfiguration, code *types.FunctionCodeLocation, tags Tags) *Function {
>>>>>>> e8f4b1b4
	fn := &Function{
		Architectures:     c.Architectures,
		Description:       c.Description,
		EphemeralStorage:  c.EphemeralStorage,
		FunctionName:      c.FunctionName,
		Handler:           c.Handler,
		MemorySize:        c.MemorySize,
		Role:              c.Role,
		Runtime:           c.Runtime,
		Timeout:           c.Timeout,
		DeadLetterConfig:  c.DeadLetterConfig,
		FileSystemConfigs: c.FileSystemConfigs,
		KMSKeyArn:         c.KMSKeyArn,
		SnapStart:         newSnapStart(c.SnapStart),
	}

	if e := c.Environment; e != nil {
		fn.Environment = &types.Environment{
			Variables: e.Variables,
		}
	}
<<<<<<< HEAD
	if i := c.ImageConfigResponse; i != nil && i.ImageConfig != nil {
		fn.ImageConfig = &lambda.ImageConfig{
=======

	if i := c.ImageConfigResponse; i != nil && i.ImageConfig != nil {
		fn.ImageConfig = &types.ImageConfig{
>>>>>>> e8f4b1b4
			Command:          i.ImageConfig.Command,
			EntryPoint:       i.ImageConfig.EntryPoint,
			WorkingDirectory: i.ImageConfig.WorkingDirectory,
		}
	}
	for _, layer := range c.Layers {
		fn.Layers = append(fn.Layers, *layer.Arn)
	}
	if t := c.TracingConfig; t != nil {
		fn.TracingConfig = &types.TracingConfig{
			Mode: t.Mode,
		}
	}
	if v := c.VpcConfig; v != nil && *v.VpcId != "" {
		fn.VpcConfig = &types.VpcConfig{
			SubnetIds:        v.SubnetIds,
			SecurityGroupIds: v.SecurityGroupIds,
		}
	}

	if (code != nil && aws.ToString(code.RepositoryType) == "ECR") || fn.PackageType == types.PackageTypeImage {
		log.Printf("[debug] Image URL=%s", *code.ImageUri)
		fn.PackageType = types.PackageTypeImage
		fn.Code = &types.FunctionCode{
			ImageUri: code.ImageUri,
		}
	}

	fn.Tags = tags

	return fn
}

func fillDefaultValues(fn *Function) {
	if len(fn.Architectures) == 0 {
		fn.Architectures = []types.Architecture{types.ArchitectureX8664}
	}
	if fn.Description == nil {
		fn.Description = aws.String("")
	}
	if fn.MemorySize == nil {
		fn.MemorySize = aws.Int32(128)
	}
	if fn.TracingConfig == nil {
		fn.TracingConfig = &types.TracingConfig{
			Mode: types.TracingModePassThrough,
		}
	}
	if fn.EphemeralStorage == nil {
		fn.EphemeralStorage = &types.EphemeralStorage{
			Size: aws.Int32(512),
		}
	}
	if fn.Timeout == nil {
		fn.Timeout = aws.Int32(3)
	}
	if fn.SnapStart == nil {
		fn.SnapStart = &types.SnapStart{
			ApplyOn: types.SnapStartApplyOnNone,
		}
	}
}

func newSnapStart(s *types.SnapStartResponse) *types.SnapStart {
	if s == nil {
		return nil
	}
	return &types.SnapStart{
		ApplyOn: s.ApplyOn,
	}
}

func exportEnvFile(file string) error {
	if file == "" {
		return nil
	}

	f, err := os.Open(file)
	if err != nil {
		return err
	}
	defer f.Close()

	envs, err := envparse.Parse(f)
	if err != nil {
		return err
	}
	for key, value := range envs {
		os.Setenv(key, value)
	}
	return nil
}

var errCannotUpdateImageAndZip = fmt.Errorf("cannot update function code between Image and Zip")

func validateUpdateFunction(currentConf *types.FunctionConfiguration, currentCode *types.FunctionCodeLocation, newFn *lambda.CreateFunctionInput) error {
	newCode := newFn.Code

	// new=Image
	if newCode != nil && newCode.ImageUri != nil || newFn.PackageType == packageTypeImage {
		// current=Zip
		if currentCode == nil || currentCode.ImageUri == nil {
			return errCannotUpdateImageAndZip
		}
	}

	// current=Image
	if currentCode != nil && currentCode.ImageUri != nil || currentConf.PackageType == types.PackageTypeImage {
		// new=Zip
		if newCode == nil || newCode.ImageUri == nil {
			return errCannotUpdateImageAndZip
		}
	}

	return nil
}<|MERGE_RESOLUTION|>--- conflicted
+++ resolved
@@ -151,11 +151,7 @@
 
 	// load tfstate functions
 	if opt.TFState != nil && *opt.TFState != "" {
-<<<<<<< HEAD
-		funcs, err := tfstate.FuncMap(context.TODO(), *opt.TFState)
-=======
 		funcs, err := tfstate.FuncMap(ctx, *opt.TFState)
->>>>>>> e8f4b1b4
 		if err != nil {
 			return nil, err
 		}
@@ -167,12 +163,7 @@
 			if prefix == "" {
 				return nil, fmt.Errorf("--prefixed-tfstate option cannot have empty key")
 			}
-<<<<<<< HEAD
-
-			funcs, err := tfstate.FuncMap(context.TODO(), path)
-=======
 			funcs, err := tfstate.FuncMap(ctx, path)
->>>>>>> e8f4b1b4
 			if err != nil {
 				return nil, err
 			}
@@ -254,46 +245,7 @@
 	return &fn, nil
 }
 
-<<<<<<< HEAD
-func fillDefaultValues(fn *Function) {
-	if len(fn.Architectures) == 0 {
-		fn.Architectures = []*string{aws.String("x86_64")}
-	}
-	if fn.Description == nil {
-		fn.Description = aws.String("")
-	}
-	if fn.Environment == nil || fn.Environment.Variables == nil {
-		fn.Environment = &lambda.Environment{
-			Variables: make(map[string]*string),
-		}
-	}
-	if fn.MemorySize == nil {
-		fn.MemorySize = aws.Int64(128)
-	}
-	if fn.TracingConfig == nil {
-		fn.TracingConfig = &lambda.TracingConfig{
-			Mode: aws.String(lambda.TracingModePassThrough),
-		}
-	}
-	if fn.EphemeralStorage == nil {
-		fn.EphemeralStorage = &lambda.EphemeralStorage{
-			Size: aws.Int64(512),
-		}
-	}
-	if fn.Timeout == nil {
-		fn.Timeout = aws.Int64(3)
-	}
-	if fn.SnapStart == nil {
-		fn.SnapStart = &lambda.SnapStart{
-			ApplyOn: aws.String(lambda.SnapStartApplyOnNone),
-		}
-	}
-}
-
-func newFunctionFrom(c *lambda.FunctionConfiguration, code *lambda.FunctionCodeLocation, tags Tags) *Function {
-=======
 func newFunctionFrom(c *types.FunctionConfiguration, code *types.FunctionCodeLocation, tags Tags) *Function {
->>>>>>> e8f4b1b4
 	fn := &Function{
 		Architectures:     c.Architectures,
 		Description:       c.Description,
@@ -315,14 +267,9 @@
 			Variables: e.Variables,
 		}
 	}
-<<<<<<< HEAD
-	if i := c.ImageConfigResponse; i != nil && i.ImageConfig != nil {
-		fn.ImageConfig = &lambda.ImageConfig{
-=======
 
 	if i := c.ImageConfigResponse; i != nil && i.ImageConfig != nil {
 		fn.ImageConfig = &types.ImageConfig{
->>>>>>> e8f4b1b4
 			Command:          i.ImageConfig.Command,
 			EntryPoint:       i.ImageConfig.EntryPoint,
 			WorkingDirectory: i.ImageConfig.WorkingDirectory,
