package lambroll

import (
	"context"
	"fmt"
	"log"
	"os"
	"strings"

	"github.com/alecthomas/kong"
	"github.com/fatih/color"
	"github.com/fujiwara/logutils"
)

type Option struct {
	Function string `help:"Function file path"`
	LogLevel string `help:"log level (trace, debug, info, warn, error)" default:"info" enum:"trace,debug,info,warn,error"`
	Color    bool   `help:"enable colored output" default:"false"`

	Region          *string           `help:"AWS region" environment:"AWS_REGION"`
	Profile         *string           `help:"AWS credential profile name" environment:"AWS_PROFILE"`
	TFState         *string           `name:"tfstate" help:"URL to terraform.tfstate"`
	PrefixedTFState map[string]string `name:"prefixed-tfstate" help:"key value pair of the prefix for template function name and URL to terraform.tfstate"`
	Endpoint        *string           `help:"AWS API Lambda Endpoint"`
	Envfile         []string          `help:"environment files"`
	ExtStr          map[string]string `help:"external string values for Jsonnet"`
	ExtCode         map[string]string `help:"external code values for Jsonnet"`
}

type CLIOptions struct {
	Option

	Deploy   *DeployOption   `cmd:"deploy" help:"deploy or create function"`
	Init     *InitOption     `cmd:"init" help:"init function.json"`
	List     *ListOption     `cmd:"list" help:"list functions"`
	Rollback *RollbackOption `cmd:"rollback" help:"rollback function"`
	Invoke   *InvokeOption   `cmd:"invoke" help:"invoke function"`
	Archive  *ArchiveOption  `cmd:"archive" help:"archive function"`
	Logs     *LogsOption     `cmd:"logs" help:"show logs of function"`
	Diff     *DiffOption     `cmd:"diff" help:"show diff of function"`
	Render   *RenderOption   `cmd:"render" help:"render function.json"`
	Versions *VersionsOption `cmd:"versions" help:"show versions of function"`

	Version struct{} `cmd:"version" help:"show version"`
}

type CLIParseFunc func([]string) (string, *CLIOptions, func(), error)

func ParseCLI(args []string) (string, *CLIOptions, func(), error) {
	// compatible with v1
	if len(args) == 0 || len(args) > 0 && args[0] == "help" {
		args = []string{"--help"}
	}

	var opts CLIOptions
	parser, err := kong.New(&opts, kong.Vars{"version": Version})
	if err != nil {
		return "", nil, nil, fmt.Errorf("failed to new kong: %w", err)
	}
	c, err := parser.Parse(args)
	if err != nil {
		return "", nil, nil, fmt.Errorf("failed to parse args: %w", err)
	}
	sub := strings.Fields(c.Command())[0]
	return sub, &opts, func() { c.PrintUsage(true) }, nil
}

func CLI(ctx context.Context, parse CLIParseFunc) (int, error) {
	sub, opts, usage, err := parse(os.Args[1:])
	if err != nil {
		return 1, err
	}

	color.NoColor = opts.Color
	filter := &logutils.LevelFilter{
		Levels: []logutils.LogLevel{"debug", "info", "warn", "error"},
		ModifierFuncs: []logutils.ModifierFunc{
			logutils.Color(color.FgHiBlack), // debug
			nil,                             // info
			logutils.Color(color.FgYellow),  // warn
			logutils.Color(color.FgRed),     // error
		},
		MinLevel: logutils.LogLevel(opts.LogLevel),
		Writer:   os.Stderr,
	}
	log.SetOutput(filter)

	if err := dispatchCLI(ctx, sub, usage, opts); err != nil {
		return 1, err
	}
	return 0, nil
}

func dispatchCLI(ctx context.Context, sub string, usage func(), opts *CLIOptions) error {
	switch sub {
	case "version", "":
		fmt.Println("lambroll", Version)
		return nil
	}

	app, err := New(ctx, &opts.Option)
	if err != nil {
		return err
	}
	if opts.Function != "" {
		log.Printf("[info] lambroll %s with %s", Version, opts.Function)
	} else {
		log.Printf("[info] lambroll %s", Version)
	}
	switch sub {
	case "init":
		return app.Init(ctx, opts.Init)
	case "list":
		return app.List(ctx, opts.List)
	case "deploy":
		return app.Deploy(ctx, opts.Deploy)
	case "invoke":
		return app.Invoke(ctx, opts.Invoke)
	case "logs":
		return app.Logs(ctx, opts.Logs)
	case "versions":
		return app.Versions(ctx, opts.Versions)
	case "archive":
		return app.Archive(ctx, opts.Archive)
	case "rollback":
<<<<<<< HEAD
		return app.Rollback(ctx, opts.Rollback)
=======
		return app.Rollback(ctx, *opts.Rollback)
	case "render":
		return app.Render(ctx, *opts.Render)
>>>>>>> bc537fdf
	case "diff":
		return app.Diff(ctx, opts.Diff)
	default:
		usage()
	}
	return nil
}<|MERGE_RESOLUTION|>--- conflicted
+++ resolved
@@ -123,13 +123,7 @@
 	case "archive":
 		return app.Archive(ctx, opts.Archive)
 	case "rollback":
-<<<<<<< HEAD
-		return app.Rollback(ctx, opts.Rollback)
-=======
 		return app.Rollback(ctx, *opts.Rollback)
-	case "render":
-		return app.Render(ctx, *opts.Render)
->>>>>>> bc537fdf
 	case "diff":
 		return app.Diff(ctx, opts.Diff)
 	default:
