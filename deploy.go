--- conflicted
+++ resolved
@@ -25,12 +25,9 @@
 	DryRun        bool   `help:"dry run" default:"false"`
 	SkipArchive   bool   `help:"skip to create zip archive. requires Code.S3Bucket and Code.S3Key in function definition" default:"false"`
 	KeepVersions  int    `help:"Number of latest versions to keep. Older versions will be deleted. (Optional value: default 0)." default:"0"`
-<<<<<<< HEAD
 	Ignore        string `help:"ignore fields by jq queries in function.json" default:""`
-=======
 	FunctionURL   string `help:"path to function-url definiton" default:"" env:"LAMBROLL_FUNCTION_URL"`
 	SkipFunction  bool   `help:"skip to deploy a function. deploy function-url only" default:"false"`
->>>>>>> a5c03b3f
 
 	ExcludeFileOption
 }
