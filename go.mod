--- conflicted
+++ resolved
@@ -23,14 +23,9 @@
 	github.com/kylelemons/godebug v1.1.0
 	github.com/mattn/go-isatty v0.0.20
 	github.com/olekukonko/tablewriter v0.0.5
-<<<<<<< HEAD
 	github.com/samber/lo v1.38.1
-	github.com/shogo82148/go-retry v1.1.0
-	golang.org/x/sys v0.6.0
-=======
 	github.com/shogo82148/go-retry v1.1.1
 	golang.org/x/sys v0.14.0
->>>>>>> 6cea0761
 )
 
 require (
@@ -89,12 +84,8 @@
 	github.com/pkg/errors v0.9.1 // indirect
 	github.com/rivo/uniseg v0.2.0 // indirect
 	go.opencensus.io v0.23.0 // indirect
-<<<<<<< HEAD
-	golang.org/x/crypto v0.7.0 // indirect
+	golang.org/x/crypto v0.12.0 // indirect
 	golang.org/x/exp v0.0.0-20220303212507-bbda1eaf7a17 // indirect
-=======
-	golang.org/x/crypto v0.12.0 // indirect
->>>>>>> 6cea0761
 	golang.org/x/lint v0.0.0-20201208152925-83fdc39ff7b5 // indirect
 	golang.org/x/mod v0.8.0 // indirect
 	golang.org/x/net v0.14.0 // indirect
